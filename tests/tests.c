/* ----------------------------------------------------------------------------
   libconfig - A library for processing structured configuration files
   Copyright (C) 2005-2023  Mark A Lindner

   This file is part of libconfig.

   This library is free software; you can redistribute it and/or
   modify it under the terms of the GNU Lesser General Public License
   as published by the Free Software Foundation; either version 2.1 of
   the License, or (at your option) any later version.

   This library is distributed in the hope that it will be useful, but
   WITHOUT ANY WARRANTY; without even the implied warranty of
   MERCHANTABILITY or FITNESS FOR A PARTICULAR PURPOSE.  See the GNU
   Lesser General Public License for more details.

   You should have received a copy of the GNU Library General Public
   License along with this library; if not, see
   <http://www.gnu.org/licenses/>.
   ----------------------------------------------------------------------------
*/

#include <stdio.h>
#include <stdlib.h>
#include <sys/stat.h>

#ifdef _MSC_VER
#define snprintf _snprintf
#endif

#include <libconfig.h>
#include <tinytest.h>

/* ------------------------------------------------------------------------- */

static void parse_and_compare(const char *input_file, const char *output_file)
{
  config_t cfg;
  int ok;

  config_init(&cfg);
  config_set_include_dir(&cfg, "./testdata");

  ok = config_read_file(&cfg, input_file);
  if(!ok)
  {
    printf("error: %s:%d\n", config_error_text(&cfg),
           config_error_line(&cfg));
  }
  TT_ASSERT_TRUE(ok);

  remove("temp.cfg");
  TT_ASSERT_TRUE(config_write_file(&cfg, "temp.cfg"));

  TT_ASSERT_TXTFILE_EQ("temp.cfg", output_file);
  remove("temp.cfg");

  config_destroy(&cfg);
}

/* ------------------------------------------------------------------------- */

static void parse_file_and_compare_error(const char *input_file,
                                         const char *parse_error)
{
  config_t cfg;
  char actual_error[256];
  char expected_error[256];

  config_init(&cfg);
  TT_ASSERT_FALSE(config_read_file(&cfg, input_file));

  snprintf(expected_error, sizeof(expected_error), "%s:%s",
           input_file, parse_error);

  snprintf(actual_error, sizeof(actual_error), "%s:%d %s\n",
           config_error_file(&cfg), config_error_line(&cfg),
           config_error_text(&cfg));

  config_destroy(&cfg);

  TT_ASSERT_STR_EQ(actual_error, expected_error);
}

/* ------------------------------------------------------------------------- */

static void parse_string_and_compare_error(const char *input_text,
                                           const char *parse_error)
{
  config_t cfg;
  char actual_error[256];
  char expected_error[256];

  config_init(&cfg);
  TT_ASSERT_FALSE(config_read_string(&cfg, input_text));

  snprintf(expected_error, sizeof(expected_error), "(null):%s", parse_error);

  snprintf(actual_error, sizeof(actual_error), "%s:%d %s\n",
           config_error_file(&cfg), config_error_line(&cfg),
           config_error_text(&cfg));

  config_destroy(&cfg);

  TT_ASSERT_STR_EQ(actual_error, expected_error);
}

/* ------------------------------------------------------------------------- */

static const char *read_file_to_string(const char *file)
{
  struct stat stbuf;
  FILE *fp;
  int size;
  char *buf;
  size_t r;

  TT_ASSERT_INT_EQ(0, stat(file, &stbuf));

  size = stbuf.st_size;
  buf = (char *)malloc(size + 1);
  TT_ASSERT_PTR_NOTNULL(buf);

  fp = fopen(file, "rt");
  TT_ASSERT_PTR_NOTNULL(fp);

  r = fread(buf, 1, size, fp);
  fclose(fp);

  TT_ASSERT_INT_EQ(size, r);

  *(buf + size) = 0;
  return(buf);
}

/* ------------------------------------------------------------------------- */

TT_TEST(ParsingAndFormatting)
{
  int i;

  for(i = 0;; ++i)
  {
    char input_file[128], output_file[128];
    sprintf(input_file, "testdata/input_%d.cfg", i);
    sprintf(output_file, "testdata/output_%d.cfg", i);
    printf("parsing %s\n", input_file);

    if(!tt_file_exists(input_file) || !tt_file_exists(output_file))
      break;

    parse_and_compare(input_file, output_file);
  }
}

/* ------------------------------------------------------------------------- */

TT_TEST(ParseInvalidFiles)
{
  int i;

  for(i = 0;; ++i)
  {
    char input_file[128], error_file[128];
    char error_text[128];
    FILE *fp;

    sprintf(input_file, "testdata/bad_input_%d.cfg", i);
    sprintf(error_file, "testdata/parse_error_%d.txt", i);

    if(!tt_file_exists(input_file) || !tt_file_exists(error_file))
      break;

    fp = fopen(error_file, "rt");
    TT_ASSERT_PTR_NOTNULL(fp);
    TT_ASSERT_PTR_NOTNULL(fgets(error_text, sizeof(error_text), fp));
    fclose(fp);

    parse_file_and_compare_error(input_file, error_text);
  }
}

/* ------------------------------------------------------------------------- */

TT_TEST(ParseInvalidStrings)
{
  int i;

  for(i = 0;; ++i)
  {
    char input_file[128], error_file[128];
    const char *input_text;
    char error_text[128];
    FILE *fp;

    sprintf(input_file, "testdata/bad_input_%d.cfg", i);
    sprintf(error_file, "testdata/parse_error_%d.txt", i);

    if(!tt_file_exists(input_file) || !tt_file_exists(error_file))
      break;

    input_text = read_file_to_string(input_file);

    fp = fopen(error_file, "rt");
    TT_ASSERT_PTR_NOTNULL(fp);
    TT_ASSERT_PTR_NOTNULL(fgets(error_text, sizeof(error_text), fp));
    fclose(fp);

    parse_string_and_compare_error(input_text, error_text);

    free((void *)input_text);
  }
}

/* ------------------------------------------------------------------------- */

TT_TEST(BigInt1)
{
  char *buf;
  config_t cfg;
  int rc;
  int ival;
  long long llval;

  buf = "someint=5;";

  config_init(&cfg);
  rc = config_read_string(&cfg, buf);
  TT_ASSERT_TRUE(rc);

  rc = config_lookup_int(&cfg, "someint", &ival);
  TT_ASSERT_TRUE(rc);
  TT_ASSERT_INT_EQ(ival, 5);

  rc = config_lookup_int64(&cfg, "someint", &llval);
  TT_ASSERT_TRUE(rc);
  TT_ASSERT_INT_EQ(llval, 5);

  config_destroy(&cfg);
}

/* ------------------------------------------------------------------------- */

TT_TEST(BigInt2)
{
  char *buf;
  config_t cfg;
  int rc;
  int ival = 123;
  long long llval;

  buf = "someint=8589934592;"; /* 2^33 */

  config_init(&cfg);
  rc = config_read_string(&cfg, buf);
  TT_ASSERT_TRUE(rc);

  /* Should fail because value was parsed as an int64. */
  rc = config_lookup_int(&cfg, "someint", &ival);
  TT_ASSERT_FALSE(rc);
  TT_ASSERT_INT_EQ(ival, 123);

  rc = config_lookup_int64(&cfg, "someint", &llval);
  TT_ASSERT_TRUE(rc);
  TT_ASSERT_INT64_EQ(llval, 8589934592LL);

  config_destroy(&cfg);
}

/* ------------------------------------------------------------------------- */

TT_TEST(BigInt3)
{
  char *buf;
  config_t cfg;
  int rc;
  int ival = 123;
  long long llval;

  buf = "someint=-8589934592;"; /* -2^33 */

  config_init(&cfg);
  rc = config_read_string(&cfg, buf);
  TT_ASSERT_TRUE(rc);

  /* Should fail because value was parsed as an int64. */
  rc = config_lookup_int(&cfg, "someint", &ival);
  TT_ASSERT_FALSE(rc);
  TT_ASSERT_INT_EQ(ival, 123);

  rc = config_lookup_int64(&cfg, "someint", &llval);
  TT_ASSERT_TRUE(rc);
  TT_ASSERT_INT64_EQ(llval, -8589934592LL);

  config_destroy(&cfg);
}

/* ------------------------------------------------------------------------- */

TT_TEST(BigInt4)
{
  char *buf;
  config_t cfg;
  int rc;
  int ival = 123;
  long long llval;

  buf = "someint=2147483647;";  /* 2^31-1 */

  config_init(&cfg);
  rc = config_read_string(&cfg, buf);
  TT_ASSERT_TRUE(rc);

  rc = config_lookup_int(&cfg, "someint", &ival);
  TT_ASSERT_TRUE(rc);
  TT_ASSERT_INT_EQ(ival, 2147483647);

  rc = config_lookup_int64(&cfg, "someint", &llval);
  TT_ASSERT_TRUE(rc);
  TT_ASSERT_INT64_EQ(llval, 2147483647LL);

  config_destroy(&cfg);
}

/* ------------------------------------------------------------------------- */

TT_TEST(BigInt5)
{
  char *buf;
  config_t cfg;
  int rc;
  int ival = 123;
  long long llval;

  buf = "someint=2147483648;"; /* 2^31 */

  config_init(&cfg);
  rc = config_read_string(&cfg, buf);
  TT_ASSERT_TRUE(rc);

  /* Should fail because value was parsed as an int64. */
  rc = config_lookup_int(&cfg, "someint", &ival);
  TT_ASSERT_FALSE(rc);
  TT_ASSERT_INT_EQ(ival, 123);

  rc = config_lookup_int64(&cfg, "someint", &llval);
  TT_ASSERT_TRUE(rc);
  TT_ASSERT_INT64_EQ(llval, 2147483648LL);

  config_destroy(&cfg);
}

/* ------------------------------------------------------------------------- */

TT_TEST(BigInt6)
{
  char *buf;
  config_t cfg;
  int rc;
  int ival;
  long long llval;

  buf = "someint=-2147483648;"; /* -2^31 */

  config_init(&cfg);
  rc = config_read_string(&cfg, buf);
  TT_ASSERT_TRUE(rc);

  rc = config_lookup_int(&cfg, "someint", &ival);
  TT_ASSERT_TRUE(rc);
  TT_ASSERT_INT_EQ(ival, -2147483648LL);

  rc = config_lookup_int64(&cfg, "someint", &llval);
  TT_ASSERT_TRUE(rc);
  TT_ASSERT_INT64_EQ(llval, -2147483648LL);

  config_destroy(&cfg);
}

/* ------------------------------------------------------------------------- */

TT_TEST(BigInt7)
{
  char *buf;
  config_t cfg;
  int rc;
  int ival = 123;
  long long llval;

  buf = "someint=-2147483649;"; /* -2^31-1 */

  config_init(&cfg);
  rc = config_read_string(&cfg, buf);
  TT_ASSERT_TRUE(rc);

  /* Should fail because value was parsed as an int64. */
  rc = config_lookup_int(&cfg, "someint", &ival);
  TT_ASSERT_FALSE(rc);
  TT_ASSERT_INT_EQ(ival, 123);

  rc = config_lookup_int64(&cfg, "someint", &llval);
  TT_ASSERT_TRUE(rc);
  TT_ASSERT_INT64_EQ(llval, -2147483649LL);

  config_destroy(&cfg);
}

/* ------------------------------------------------------------------------- */

TT_TEST(RemoveSetting)
{
  char *buf;
  config_t cfg;
  int rc;
  config_setting_t* rootSetting;

  buf = "a:{b:3;c:4;}";

  config_init(&cfg);
  rc = config_read_string(&cfg, buf);
  TT_ASSERT_TRUE(rc);

  rootSetting = config_root_setting(&cfg);
  rc = config_setting_remove(rootSetting, "a.c");
  TT_ASSERT_TRUE(rc);

  /* a and a.b are found */
  rootSetting = config_lookup(&cfg, "a");
  TT_EXPECT_PTR_NOTNULL(rootSetting);
  rootSetting = config_lookup(&cfg, "a.b");
  TT_EXPECT_PTR_NOTNULL(rootSetting);
  rootSetting = config_lookup(&cfg, "a.c");
  TT_EXPECT_PTR_NULL(rootSetting);

  config_destroy(&cfg);
}

/* ------------------------------------------------------------------------- */

TT_TEST(EscapedStrings)
{
  config_t cfg;
  int ok;
  const char *str;

  config_init(&cfg);
  config_set_include_dir(&cfg, "./testdata");

  ok = config_read_file(&cfg, "testdata/strings.cfg");
  if(!ok)
  {
    printf("error: %s:%d\n", config_error_text(&cfg),
           config_error_line(&cfg));
  }
  TT_ASSERT_TRUE(ok);

  ok = config_lookup_string(&cfg, "escape_seqs.str", &str);
  TT_ASSERT_TRUE(ok);
  TT_ASSERT_STR_EQ("abc", str);

  ok = config_lookup_string(&cfg, "escape_seqs.newline", &str);
  TT_ASSERT_TRUE(ok);
  TT_ASSERT_STR_EQ("abc\ndef\n", str);

  ok = config_lookup_string(&cfg, "escape_seqs.cr", &str);
  TT_ASSERT_TRUE(ok);
  TT_ASSERT_STR_EQ("abc\rdef\r", str);

  ok = config_lookup_string(&cfg, "escape_seqs.tab", &str);
  TT_ASSERT_TRUE(ok);
  TT_ASSERT_STR_EQ("abc\tdef\t", str);

  ok = config_lookup_string(&cfg, "escape_seqs.feed", &str);
  TT_ASSERT_TRUE(ok);
  TT_ASSERT_STR_EQ("abc\fdef\f", str);

  ok = config_lookup_string(&cfg, "escape_seqs.backslash", &str);
  TT_ASSERT_TRUE(ok);
  TT_ASSERT_STR_EQ("abc\\def\\", str);

  ok = config_lookup_string(&cfg, "escape_seqs.dquote", &str);
  TT_ASSERT_TRUE(ok);
  TT_ASSERT_STR_EQ("abc\"def\"", str);

  ok = config_lookup_string(&cfg, "escape_seqs.dquote.[0]", &str);
  TT_ASSERT_FALSE(ok);

  ok = config_lookup_string(&cfg, "escape_seqs.dquote.extrajunk", &str);
  TT_ASSERT_FALSE(ok);

  ok = config_lookup_string(&cfg, "escape_seqs.dquote.", &str);
  TT_ASSERT_TRUE(ok);

  config_destroy(&cfg);
}

/* ------------------------------------------------------------------------- */

TT_TEST(OverrideSetting)
{
  config_t cfg;
  int ok;
  int ival;
  const char *str;

  config_init(&cfg);
  config_set_options(&cfg, CONFIG_OPTION_ALLOW_OVERRIDES);
  config_set_include_dir(&cfg, "./testdata");

  ok = config_read_file(&cfg, "testdata/override_setting.cfg");
  if(!ok)
  {
    printf("error: %s:%d\n", config_error_text(&cfg),
           config_error_line(&cfg));
  }
  TT_ASSERT_TRUE(ok);

  ok = config_lookup_string(&cfg, "group.message", &str);
  TT_ASSERT_TRUE(ok);
  TT_ASSERT_STR_EQ("overridden", str);

  ok = config_lookup_string(&cfg, "group.inner.name", &str);
  TT_ASSERT_TRUE(ok);
  TT_ASSERT_STR_EQ("overridden", str);

  ok = config_lookup_string(&cfg, "group.inner.other", &str);
  TT_ASSERT_TRUE(ok);
  TT_ASSERT_STR_EQ("other", str);

  ok = config_lookup_string(&cfg, "group.inner.none", &str);
  TT_ASSERT_FALSE(ok);

  ok = config_lookup_string(&cfg, "group.inner.other", &str);
  TT_ASSERT_TRUE(ok);
  TT_ASSERT_STR_EQ("other", str);

  ok = config_lookup_string(&cfg, "string", &str);
  TT_ASSERT_TRUE(ok);
  TT_ASSERT_STR_EQ("overridden", str);

  ok = config_lookup_int(&cfg, "int", &ival);
  TT_ASSERT_TRUE(ok);
  TT_ASSERT_INT_EQ(ival, 2);

  ok = config_lookup_int(&cfg, "group.array.[0]", &ival);
  TT_ASSERT_TRUE(ok);
  TT_ASSERT_INT_EQ(ival, 3);

  ok = config_lookup_int(&cfg, "group.array.[1]", &ival);
  TT_ASSERT_FALSE(ok);

  config_destroy(&cfg);
}

/* ------------------------------------------------------------------------- */

TT_TEST(SettingLookups)
{
  config_t cfg;
  int ok;
  int ival;
  const char *str;
  config_setting_t *setting, *parent;

  config_init(&cfg);
  config_set_options(&cfg, CONFIG_OPTION_ALLOW_OVERRIDES);
  config_set_include_dir(&cfg, "./testdata");

  ok = config_read_file(&cfg, "testdata/nesting.cfg");
  if(!ok)
  {
    printf("error: %s:%d\n", config_error_text(&cfg),
           config_error_line(&cfg));
  }
  TT_ASSERT_TRUE(ok);

  ok = config_lookup_string(&cfg, "foo.[0].string", &str);
  TT_ASSERT_TRUE(ok);
  TT_ASSERT_STR_EQ("orange", str);

  ok = config_lookup_int(&cfg, "foo.[1].array.[3]", &ival);
  TT_ASSERT_TRUE(ok);
  TT_ASSERT_INT_EQ(4, ival);

  ok = config_lookup_bool(&cfg, "foo.[1].flag", &ival);
  TT_ASSERT_TRUE(ok);
  TT_ASSERT_INT_EQ(CONFIG_TRUE, ival);

  ok = config_lookup_int(&cfg, "foo.[2].number", &ival);
  TT_ASSERT_TRUE(ok);
  TT_ASSERT_INT_EQ(7, ival);

  ok = config_lookup_string(&cfg, "foo.[0].string.blah", &str);
  TT_ASSERT_FALSE(ok);

  ok = config_lookup_string(&cfg, "foo.[0].string.[0]", &str);
  TT_ASSERT_FALSE(ok);

  ok = config_lookup_string(&cfg, "foo.[0].[1]", &str);
  TT_ASSERT_FALSE(ok);
  
  ok = config_lookup_string(&cfg, "foo.[0].array.[0].blah", &str);
  TT_ASSERT_FALSE(ok);

  ok = config_lookup_string(&cfg, "[0]", &str);
  TT_ASSERT_FALSE(ok);

  setting = config_lookup(&cfg, "foo.[0].array.[0]");
  TT_ASSERT_PTR_NOTNULL(setting);

  setting = config_lookup(&cfg, "foo.[0].array.[0");
  TT_ASSERT_PTR_NULL(setting);
  
  setting = config_lookup(&cfg, "/foo.[0].array.[0]");
  TT_ASSERT_PTR_NOTNULL(setting);

  setting = config_lookup(&cfg, "/foo/[0]/array/[0]");
  TT_ASSERT_PTR_NOTNULL(setting);

  parent = config_lookup(&cfg, ".foo");
  TT_ASSERT_PTR_NOTNULL(parent);

  setting = config_setting_lookup(parent, ".[0]");
  TT_ASSERT_PTR_NOTNULL(setting);
  
  setting = config_setting_lookup(parent, ".[0].array");
  TT_ASSERT_PTR_NOTNULL(setting);

  setting = config_setting_lookup(parent, ".[0].array.[1]");
  TT_ASSERT_PTR_NOTNULL(setting);

  setting = config_setting_lookup(parent, "[0].array.[1000]");
  TT_ASSERT_PTR_NULL(setting);

  setting = config_setting_lookup(parent, "[0].array.[0].blah");
  TT_ASSERT_PTR_NULL(setting);
}

/* ------------------------------------------------------------------------- */

TT_TEST(ReadStream)
{
  config_t cfg;
  int ok;
  FILE *stream;

  config_init(&cfg);
  config_set_include_dir(&cfg, "./testdata");

  stream = fopen("testdata/nesting.cfg", "rt");
  TT_ASSERT_PTR_NOTNULL(stream);

  ok = config_read(&cfg, stream);

  fclose(stream);
  
  if(!ok)
  {
    printf("error: %s:%d\n", config_error_text(&cfg),
           config_error_line(&cfg));
  }
  TT_ASSERT_TRUE(ok);
}

/* ------------------------------------------------------------------------- */

<<<<<<< HEAD
#if defined(BUILD_MONOLITHIC)
#define main(cnt, arr)      config_tests_main(cnt, arr)
#endif

int main(int argc, const char** argv)
=======
TT_TEST(BinaryAndHex)
{
  char *buf;
  config_t cfg;
  int rc;
  int ival;
  long long llval;


  config_init(&cfg);

  buf = "somebin=0b1010101;\n"
        "somehex=0xbeef;\n"
        "someautobighex=0x100000000;\n"
        "someautobigbin=0b111111111111111111111111111111111;"
        "somebighex=0x100000000L;\n"
        "somebigbin=0b111111111111111111111111111111111L;";
  rc = config_read_string(&cfg, buf);
  TT_ASSERT_TRUE(rc);
  rc = config_lookup_int(&cfg,"somebin",&ival);
  TT_ASSERT_TRUE(rc);
  TT_ASSERT_INT_EQ(ival, 85);
  rc = config_lookup_int(&cfg,"somehex",&ival);
  TT_ASSERT_TRUE(rc);
  TT_ASSERT_INT_EQ(ival, 48879);
  rc = config_lookup_int64(&cfg,"someautobighex",&llval);
  TT_ASSERT_TRUE(rc);
  TT_ASSERT_INT64_EQ(llval, 0x100000000LL);
  rc = config_lookup_int64(&cfg,"someautobigbin",&llval);
  TT_ASSERT_TRUE(rc);
  TT_ASSERT_INT64_EQ(llval, 0x1ffffffffLL);
  rc = config_lookup_int64(&cfg,"somebighex",&llval);
  TT_ASSERT_TRUE(rc);
  TT_ASSERT_INT64_EQ(llval, 0x100000000LL);
  rc = config_lookup_int64(&cfg,"somebigbin",&llval);
  TT_ASSERT_TRUE(rc);
  TT_ASSERT_INT64_EQ(llval, 0x1ffffffffLL);

  parse_and_compare("./testdata/binhex.cfg", "./testdata/binhex.cfg");


}

/* ------------------------------------------------------------------------- */

int main(int argc, char **argv)
>>>>>>> 85bdd4a4
{
  int failures;

  TT_SUITE_START(LibConfigTests);
  TT_SUITE_TEST(LibConfigTests, ParsingAndFormatting);
  TT_SUITE_TEST(LibConfigTests, ParseInvalidFiles);
  TT_SUITE_TEST(LibConfigTests, ParseInvalidStrings);
  TT_SUITE_TEST(LibConfigTests, BigInt1);
  TT_SUITE_TEST(LibConfigTests, BigInt2);
  TT_SUITE_TEST(LibConfigTests, BigInt3);
  TT_SUITE_TEST(LibConfigTests, BigInt4);
  TT_SUITE_TEST(LibConfigTests, BigInt5);
  TT_SUITE_TEST(LibConfigTests, BigInt6);
  TT_SUITE_TEST(LibConfigTests, BigInt7);
  TT_SUITE_TEST(LibConfigTests, RemoveSetting);
  TT_SUITE_TEST(LibConfigTests, EscapedStrings);
  TT_SUITE_TEST(LibConfigTests, OverrideSetting);
  TT_SUITE_TEST(LibConfigTests, SettingLookups);
  TT_SUITE_TEST(LibConfigTests, ReadStream);
  TT_SUITE_TEST(LibConfigTests, BinaryAndHex);
  TT_SUITE_RUN(LibConfigTests);
  failures = TT_SUITE_NUM_FAILURES(LibConfigTests);
  TT_SUITE_END(LibConfigTests);

  if (failures)
    return EXIT_FAILURE;

  return EXIT_SUCCESS;
}<|MERGE_RESOLUTION|>--- conflicted
+++ resolved
@@ -664,13 +664,6 @@
 
 /* ------------------------------------------------------------------------- */
 
-<<<<<<< HEAD
-#if defined(BUILD_MONOLITHIC)
-#define main(cnt, arr)      config_tests_main(cnt, arr)
-#endif
-
-int main(int argc, const char** argv)
-=======
 TT_TEST(BinaryAndHex)
 {
   char *buf;
@@ -716,8 +709,11 @@
 
 /* ------------------------------------------------------------------------- */
 
-int main(int argc, char **argv)
->>>>>>> 85bdd4a4
+#if defined(BUILD_MONOLITHIC)
+#define main(cnt, arr)      config_tests_main(cnt, arr)
+#endif
+
+int main(int argc, const char** argv)
 {
   int failures;
 
