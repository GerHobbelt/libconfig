/* ----------------------------------------------------------------------------
   libconfig - A library for processing structured configuration files
   Copyright (C) 2005-2023  Mark A Lindner

   This file is part of libconfig.

   This library is free software; you can redistribute it and/or
   modify it under the terms of the GNU Lesser General Public License
   as published by the Free Software Foundation; either version 2.1 of
   the License, or (at your option) any later version.

   This library is distributed in the hope that it will be useful, but
   WITHOUT ANY WARRANTY; without even the implied warranty of
   MERCHANTABILITY or FITNESS FOR A PARTICULAR PURPOSE.  See the GNU
   Lesser General Public License for more details.

   You should have received a copy of the GNU Library General Public
   License along with this library; if not, see
   <http://www.gnu.org/licenses/>.
   ----------------------------------------------------------------------------
*/

#include <stdio.h>
#include <stdlib.h>
#include <sys/stat.h>

#ifdef _MSC_VER
#define snprintf _snprintf
#endif

#include <libconfig.h>
#include <tinytest.h>

/* ------------------------------------------------------------------------- */

static void parse_and_compare(const char *input_file, const char *output_file)
{
  config_t cfg;
  int ok;

  config_init(&cfg);
  config_set_include_dir(&cfg, "./testdata");

  ok = config_read_file(&cfg, input_file);
  if(!ok)
  {
    printf("error: %s:%d\n", config_error_text(&cfg),
           config_error_line(&cfg));
  }
  TT_ASSERT_TRUE(ok);

  remove("temp.cfg");
  TT_ASSERT_TRUE(config_write_file(&cfg, "temp.cfg"));

  TT_ASSERT_TXTFILE_EQ("temp.cfg", output_file);
  remove("temp.cfg");

  config_destroy(&cfg);
}

/* ------------------------------------------------------------------------- */

static void parse_file_and_compare_error(const char *input_file,
                                         const char *parse_error)
{
  config_t cfg;
  char actual_error[256];
  char expected_error[256];

  config_init(&cfg);
  TT_ASSERT_FALSE(config_read_file(&cfg, input_file));

  snprintf(expected_error, sizeof(expected_error), "%s:%s",
           input_file, parse_error);

  snprintf(actual_error, sizeof(actual_error), "%s:%d %s\n",
           config_error_file(&cfg), config_error_line(&cfg),
           config_error_text(&cfg));

  config_destroy(&cfg);

  TT_ASSERT_STR_EQ(actual_error, expected_error);
}

/* ------------------------------------------------------------------------- */

static void parse_string_and_compare_error(const char *input_text,
                                           const char *parse_error)
{
  config_t cfg;
  char actual_error[256];
  char expected_error[256];

  config_init(&cfg);
  TT_ASSERT_FALSE(config_read_string(&cfg, input_text));

  snprintf(expected_error, sizeof(expected_error), "(null):%s", parse_error);

  snprintf(actual_error, sizeof(actual_error), "%s:%d %s\n",
           config_error_file(&cfg), config_error_line(&cfg),
           config_error_text(&cfg));

  config_destroy(&cfg);

  TT_ASSERT_STR_EQ(actual_error, expected_error);
}

/* ------------------------------------------------------------------------- */

static const char *read_file_to_string(const char *file)
{
  struct stat stbuf;
  FILE *fp;
  int size;
  char *buf;
  size_t r;

  TT_ASSERT_INT_EQ(0, stat(file, &stbuf));

  size = stbuf.st_size;
  buf = (char *)malloc(size + 1);
  TT_ASSERT_PTR_NOTNULL(buf);

  fp = fopen(file, "rt");
  TT_ASSERT_PTR_NOTNULL(fp);

  r = fread(buf, 1, size, fp);
  fclose(fp);

  TT_ASSERT_INT_EQ(size, r);

  *(buf + size) = 0;
  return(buf);
}

/* ------------------------------------------------------------------------- */

TT_TEST(ParsingAndFormatting)
{
  int i;

  for(i = 0;; ++i)
  {
    char input_file[128], output_file[128];
    sprintf(input_file, "testdata/input_%d.cfg", i);
    sprintf(output_file, "testdata/output_%d.cfg", i);
    printf("parsing %s\n", input_file);

    if(!tt_file_exists(input_file) || !tt_file_exists(output_file))
      break;

    parse_and_compare(input_file, output_file);
  }
}

/* ------------------------------------------------------------------------- */

TT_TEST(ParseInvalidFiles)
{
  int i;

  for(i = 0;; ++i)
  {
    char input_file[128], error_file[128];
    char error_text[128];
    FILE *fp;

    sprintf(input_file, "testdata/bad_input_%d.cfg", i);
    sprintf(error_file, "testdata/parse_error_%d.txt", i);

    if(!tt_file_exists(input_file) || !tt_file_exists(error_file))
      break;

    fp = fopen(error_file, "rt");
    TT_ASSERT_PTR_NOTNULL(fp);
    TT_ASSERT_PTR_NOTNULL(fgets(error_text, sizeof(error_text), fp));
    fclose(fp);

    parse_file_and_compare_error(input_file, error_text);
  }
}

/* ------------------------------------------------------------------------- */

TT_TEST(ParseInvalidStrings)
{
  int i;

  for(i = 0;; ++i)
  {
    char input_file[128], error_file[128];
    const char *input_text;
    char error_text[128];
    FILE *fp;

    sprintf(input_file, "testdata/bad_input_%d.cfg", i);
    sprintf(error_file, "testdata/parse_error_%d.txt", i);

    if(!tt_file_exists(input_file) || !tt_file_exists(error_file))
      break;

    input_text = read_file_to_string(input_file);

    fp = fopen(error_file, "rt");
    TT_ASSERT_PTR_NOTNULL(fp);
    TT_ASSERT_PTR_NOTNULL(fgets(error_text, sizeof(error_text), fp));
    fclose(fp);

    parse_string_and_compare_error(input_text, error_text);

    free((void *)input_text);
  }
}

/* ------------------------------------------------------------------------- */

TT_TEST(BigInt1)
{
  char *buf;
  config_t cfg;
  int rc;
  int ival;
  long long llval;

  buf = "someint=5;";

  config_init(&cfg);
  rc = config_read_string(&cfg, buf);
  TT_ASSERT_TRUE(rc);

  rc = config_lookup_int(&cfg, "someint", &ival);
  TT_ASSERT_TRUE(rc);
  TT_ASSERT_INT_EQ(ival, 5);

  rc = config_lookup_int64(&cfg, "someint", &llval);
  TT_ASSERT_TRUE(rc);
  TT_ASSERT_INT_EQ(llval, 5);

  config_destroy(&cfg);
}

/* ------------------------------------------------------------------------- */

TT_TEST(BigInt2)
{
  char *buf;
  config_t cfg;
  int rc;
  int ival = 123;
  long long llval;

  buf = "someint=8589934592;"; /* 2^33 */

  config_init(&cfg);
  rc = config_read_string(&cfg, buf);
  TT_ASSERT_TRUE(rc);

  /* Should fail because value was parsed as an int64. */
  rc = config_lookup_int(&cfg, "someint", &ival);
  TT_ASSERT_FALSE(rc);
  TT_ASSERT_INT_EQ(ival, 123);

  rc = config_lookup_int64(&cfg, "someint", &llval);
  TT_ASSERT_TRUE(rc);
  TT_ASSERT_INT64_EQ(llval, 8589934592LL);

  config_destroy(&cfg);
}

/* ------------------------------------------------------------------------- */

TT_TEST(BigInt3)
{
  char *buf;
  config_t cfg;
  int rc;
  int ival = 123;
  long long llval;

  buf = "someint=-8589934592;"; /* -2^33 */

  config_init(&cfg);
  rc = config_read_string(&cfg, buf);
  TT_ASSERT_TRUE(rc);

  /* Should fail because value was parsed as an int64. */
  rc = config_lookup_int(&cfg, "someint", &ival);
  TT_ASSERT_FALSE(rc);
  TT_ASSERT_INT_EQ(ival, 123);

  rc = config_lookup_int64(&cfg, "someint", &llval);
  TT_ASSERT_TRUE(rc);
  TT_ASSERT_INT64_EQ(llval, -8589934592LL);

  config_destroy(&cfg);
}

/* ------------------------------------------------------------------------- */

TT_TEST(BigInt4)
{
  char *buf;
  config_t cfg;
  int rc;
  int ival = 123;
  long long llval;

  buf = "someint=2147483647;";  /* 2^31-1 */

  config_init(&cfg);
  rc = config_read_string(&cfg, buf);
  TT_ASSERT_TRUE(rc);

  rc = config_lookup_int(&cfg, "someint", &ival);
  TT_ASSERT_TRUE(rc);
  TT_ASSERT_INT_EQ(ival, 2147483647);

  rc = config_lookup_int64(&cfg, "someint", &llval);
  TT_ASSERT_TRUE(rc);
  TT_ASSERT_INT64_EQ(llval, 2147483647LL);

  config_destroy(&cfg);
}

/* ------------------------------------------------------------------------- */

TT_TEST(BigInt5)
{
  char *buf;
  config_t cfg;
  int rc;
  int ival = 123;
  long long llval;

  buf = "someint=2147483648;"; /* 2^31 */

  config_init(&cfg);
  rc = config_read_string(&cfg, buf);
  TT_ASSERT_TRUE(rc);

  /* Should fail because value was parsed as an int64. */
  rc = config_lookup_int(&cfg, "someint", &ival);
  TT_ASSERT_FALSE(rc);
  TT_ASSERT_INT_EQ(ival, 123);

  rc = config_lookup_int64(&cfg, "someint", &llval);
  TT_ASSERT_TRUE(rc);
  TT_ASSERT_INT64_EQ(llval, 2147483648LL);

  config_destroy(&cfg);
}

/* ------------------------------------------------------------------------- */

TT_TEST(BigInt6)
{
  char *buf;
  config_t cfg;
  int rc;
  int ival;
  long long llval;

  buf = "someint=-2147483648;"; /* -2^31 */

  config_init(&cfg);
  rc = config_read_string(&cfg, buf);
  TT_ASSERT_TRUE(rc);

  rc = config_lookup_int(&cfg, "someint", &ival);
  TT_ASSERT_TRUE(rc);
  TT_ASSERT_INT_EQ(ival, -2147483648LL);

  rc = config_lookup_int64(&cfg, "someint", &llval);
  TT_ASSERT_TRUE(rc);
  TT_ASSERT_INT64_EQ(llval, -2147483648LL);

  config_destroy(&cfg);
}

/* ------------------------------------------------------------------------- */

TT_TEST(BigInt7)
{
  char *buf;
  config_t cfg;
  int rc;
  int ival = 123;
  long long llval;

  buf = "someint=-2147483649;"; /* -2^31-1 */

  config_init(&cfg);
  rc = config_read_string(&cfg, buf);
  TT_ASSERT_TRUE(rc);

  /* Should fail because value was parsed as an int64. */
  rc = config_lookup_int(&cfg, "someint", &ival);
  TT_ASSERT_FALSE(rc);
  TT_ASSERT_INT_EQ(ival, 123);

  rc = config_lookup_int64(&cfg, "someint", &llval);
  TT_ASSERT_TRUE(rc);
  TT_ASSERT_INT64_EQ(llval, -2147483649LL);

  config_destroy(&cfg);
}

/* ------------------------------------------------------------------------- */

TT_TEST(RemoveSetting)
{
  char *buf;
  config_t cfg;
  int rc;
  config_setting_t* rootSetting;

  buf = "a:{b:3;c:4;}";

  config_init(&cfg);
  rc = config_read_string(&cfg, buf);
  TT_ASSERT_TRUE(rc);

  rootSetting = config_root_setting(&cfg);
  rc = config_setting_remove(rootSetting, "a.c");
  TT_ASSERT_TRUE(rc);

  /* a and a.b are found */
  rootSetting = config_lookup(&cfg, "a");
  TT_EXPECT_PTR_NOTNULL(rootSetting);
  rootSetting = config_lookup(&cfg, "a.b");
  TT_EXPECT_PTR_NOTNULL(rootSetting);
  rootSetting = config_lookup(&cfg, "a.c");
  TT_EXPECT_PTR_NULL(rootSetting);

  config_destroy(&cfg);
}

/* ------------------------------------------------------------------------- */

TT_TEST(EscapedStrings)
{
  config_t cfg;
  int ok;
  const char *str;

  config_init(&cfg);
  config_set_include_dir(&cfg, "./testdata");

  ok = config_read_file(&cfg, "testdata/strings.cfg");
  if(!ok)
  {
    printf("error: %s:%d\n", config_error_text(&cfg),
           config_error_line(&cfg));
  }
  TT_ASSERT_TRUE(ok);

  ok = config_lookup_string(&cfg, "escape_seqs.str", &str);
  TT_ASSERT_TRUE(ok);
  TT_ASSERT_STR_EQ("abc", str);

  ok = config_lookup_string(&cfg, "escape_seqs.newline", &str);
  TT_ASSERT_TRUE(ok);
  TT_ASSERT_STR_EQ("abc\ndef\n", str);

  ok = config_lookup_string(&cfg, "escape_seqs.cr", &str);
  TT_ASSERT_TRUE(ok);
  TT_ASSERT_STR_EQ("abc\rdef\r", str);

  ok = config_lookup_string(&cfg, "escape_seqs.tab", &str);
  TT_ASSERT_TRUE(ok);
  TT_ASSERT_STR_EQ("abc\tdef\t", str);

  ok = config_lookup_string(&cfg, "escape_seqs.feed", &str);
  TT_ASSERT_TRUE(ok);
  TT_ASSERT_STR_EQ("abc\fdef\f", str);

  ok = config_lookup_string(&cfg, "escape_seqs.backslash", &str);
  TT_ASSERT_TRUE(ok);
  TT_ASSERT_STR_EQ("abc\\def\\", str);

  ok = config_lookup_string(&cfg, "escape_seqs.dquote", &str);
  TT_ASSERT_TRUE(ok);
  TT_ASSERT_STR_EQ("abc\"def\"", str);

  ok = config_lookup_string(&cfg, "escape_seqs.dquote.[0]", &str);
  TT_ASSERT_FALSE(ok);

  ok = config_lookup_string(&cfg, "escape_seqs.dquote.extrajunk", &str);
  TT_ASSERT_FALSE(ok);

  ok = config_lookup_string(&cfg, "escape_seqs.dquote.", &str);
  TT_ASSERT_TRUE(ok);

  config_destroy(&cfg);
}

/* ------------------------------------------------------------------------- */

TT_TEST(OverrideSetting)
{
  config_t cfg;
  int ok;
  int ival;
  const char *str;

  config_init(&cfg);
  config_set_options(&cfg, CONFIG_OPTION_ALLOW_OVERRIDES);
  config_set_include_dir(&cfg, "./testdata");

  ok = config_read_file(&cfg, "testdata/override_setting.cfg");
  if(!ok)
  {
    printf("error: %s:%d\n", config_error_text(&cfg),
           config_error_line(&cfg));
  }
  TT_ASSERT_TRUE(ok);

  ok = config_lookup_string(&cfg, "group.message", &str);
  TT_ASSERT_TRUE(ok);
  TT_ASSERT_STR_EQ("overridden", str);

  ok = config_lookup_string(&cfg, "group.inner.name", &str);
  TT_ASSERT_TRUE(ok);
  TT_ASSERT_STR_EQ("overridden", str);

  ok = config_lookup_string(&cfg, "group.inner.other", &str);
  TT_ASSERT_TRUE(ok);
  TT_ASSERT_STR_EQ("other", str);

  ok = config_lookup_string(&cfg, "group.inner.none", &str);
  TT_ASSERT_FALSE(ok);

  ok = config_lookup_string(&cfg, "group.inner.other", &str);
  TT_ASSERT_TRUE(ok);
  TT_ASSERT_STR_EQ("other", str);

  ok = config_lookup_string(&cfg, "string", &str);
  TT_ASSERT_TRUE(ok);
  TT_ASSERT_STR_EQ("overridden", str);

  ok = config_lookup_int(&cfg, "int", &ival);
  TT_ASSERT_TRUE(ok);
  TT_ASSERT_INT_EQ(ival, 2);

  ok = config_lookup_int(&cfg, "group.array.[0]", &ival);
  TT_ASSERT_TRUE(ok);
  TT_ASSERT_INT_EQ(ival, 3);

  ok = config_lookup_int(&cfg, "group.array.[1]", &ival);
  TT_ASSERT_FALSE(ok);

  config_destroy(&cfg);
}

/* ------------------------------------------------------------------------- */

<<<<<<< HEAD

#if defined(BUILD_MONOLITHIC)
#define main(cnt, arr)      config_tests_main(cnt, arr)
#endif

int main(int argc, const char** argv)
=======
TT_TEST(SettingLookups)
{
  config_t cfg;
  int ok;
  int ival;
  const char *str;
  config_setting_t *setting, *parent;

  config_init(&cfg);
  config_set_options(&cfg, CONFIG_OPTION_ALLOW_OVERRIDES);
  config_set_include_dir(&cfg, "./testdata");

  ok = config_read_file(&cfg, "testdata/nesting.cfg");
  if(!ok)
  {
    printf("error: %s:%d\n", config_error_text(&cfg),
           config_error_line(&cfg));
  }
  TT_ASSERT_TRUE(ok);

  ok = config_lookup_string(&cfg, "foo.[0].string", &str);
  TT_ASSERT_TRUE(ok);
  TT_ASSERT_STR_EQ("orange", str);

  ok = config_lookup_int(&cfg, "foo.[1].array.[3]", &ival);
  TT_ASSERT_TRUE(ok);
  TT_ASSERT_INT_EQ(4, ival);

  ok = config_lookup_bool(&cfg, "foo.[1].flag", &ival);
  TT_ASSERT_TRUE(ok);
  TT_ASSERT_INT_EQ(CONFIG_TRUE, ival);

  ok = config_lookup_int(&cfg, "foo.[2].number", &ival);
  TT_ASSERT_TRUE(ok);
  TT_ASSERT_INT_EQ(7, ival);

  ok = config_lookup_string(&cfg, "foo.[0].string.blah", &str);
  TT_ASSERT_FALSE(ok);

  ok = config_lookup_string(&cfg, "foo.[0].string.[0]", &str);
  TT_ASSERT_FALSE(ok);

  ok = config_lookup_string(&cfg, "foo.[0].[1]", &str);
  TT_ASSERT_FALSE(ok);
  
  ok = config_lookup_string(&cfg, "foo.[0].array.[0].blah", &str);
  TT_ASSERT_FALSE(ok);

  ok = config_lookup_string(&cfg, "[0]", &str);
  TT_ASSERT_FALSE(ok);

  setting = config_lookup(&cfg, "foo.[0].array.[0]");
  TT_ASSERT_PTR_NOTNULL(setting);

  setting = config_lookup(&cfg, "foo.[0].array.[0");
  TT_ASSERT_PTR_NULL(setting);
  
  setting = config_lookup(&cfg, "/foo.[0].array.[0]");
  TT_ASSERT_PTR_NOTNULL(setting);

  setting = config_lookup(&cfg, "/foo/[0]/array/[0]");
  TT_ASSERT_PTR_NOTNULL(setting);

  parent = config_lookup(&cfg, ".foo");
  TT_ASSERT_PTR_NOTNULL(parent);

  setting = config_setting_lookup(parent, ".[0]");
  TT_ASSERT_PTR_NOTNULL(setting);
  
  setting = config_setting_lookup(parent, ".[0].array");
  TT_ASSERT_PTR_NOTNULL(setting);

  setting = config_setting_lookup(parent, ".[0].array.[1]");
  TT_ASSERT_PTR_NOTNULL(setting);

  setting = config_setting_lookup(parent, "[0].array.[1000]");
  TT_ASSERT_PTR_NULL(setting);

  setting = config_setting_lookup(parent, "[0].array.[0].blah");
  TT_ASSERT_PTR_NULL(setting);
}

/* ------------------------------------------------------------------------- */

TT_TEST(ReadStream)
{
  config_t cfg;
  int ok;
  FILE *stream;

  config_init(&cfg);
  config_set_include_dir(&cfg, "./testdata");

  stream = fopen("testdata/nesting.cfg", "rt");
  TT_ASSERT_PTR_NOTNULL(stream);

  ok = config_read(&cfg, stream);

  fclose(stream);
  
  if(!ok)
  {
    printf("error: %s:%d\n", config_error_text(&cfg),
           config_error_line(&cfg));
  }
  TT_ASSERT_TRUE(ok);
}

/* ------------------------------------------------------------------------- */

int main(int argc, char **argv)
>>>>>>> 14ce49bb
{
  int failures;

  TT_SUITE_START(LibConfigTests);
  TT_SUITE_TEST(LibConfigTests, ParsingAndFormatting);
  TT_SUITE_TEST(LibConfigTests, ParseInvalidFiles);
  TT_SUITE_TEST(LibConfigTests, ParseInvalidStrings);
  TT_SUITE_TEST(LibConfigTests, BigInt1);
  TT_SUITE_TEST(LibConfigTests, BigInt2);
  TT_SUITE_TEST(LibConfigTests, BigInt3);
  TT_SUITE_TEST(LibConfigTests, BigInt4);
  TT_SUITE_TEST(LibConfigTests, BigInt5);
  TT_SUITE_TEST(LibConfigTests, BigInt6);
  TT_SUITE_TEST(LibConfigTests, BigInt7);
  TT_SUITE_TEST(LibConfigTests, RemoveSetting);
  TT_SUITE_TEST(LibConfigTests, EscapedStrings);
  TT_SUITE_TEST(LibConfigTests, OverrideSetting);
  TT_SUITE_TEST(LibConfigTests, SettingLookups);
  TT_SUITE_TEST(LibConfigTests, ReadStream);
  TT_SUITE_RUN(LibConfigTests);
  failures = TT_SUITE_NUM_FAILURES(LibConfigTests);
  TT_SUITE_END(LibConfigTests);

  if (failures)
    return EXIT_FAILURE;

  return EXIT_SUCCESS;
}<|MERGE_RESOLUTION|>--- conflicted
+++ resolved
@@ -554,14 +554,6 @@
 
 /* ------------------------------------------------------------------------- */
 
-<<<<<<< HEAD
-
-#if defined(BUILD_MONOLITHIC)
-#define main(cnt, arr)      config_tests_main(cnt, arr)
-#endif
-
-int main(int argc, const char** argv)
-=======
 TT_TEST(SettingLookups)
 {
   config_t cfg;
@@ -672,8 +664,11 @@
 
 /* ------------------------------------------------------------------------- */
 
-int main(int argc, char **argv)
->>>>>>> 14ce49bb
+#if defined(BUILD_MONOLITHIC)
+#define main(cnt, arr)      config_tests_main(cnt, arr)
+#endif
+
+int main(int argc, const char** argv)
 {
   int failures;
 
